--[[
    Name: Board.lua
    From roblox-trello v2

    Description: Constructor for Trello Boards.


    Copyright (c) 2019 Luis, David Duque

    Permission is hereby granted, free of charge, to any person obtaining a copy
    of this software and associated documentation files (the "Software"), to deal
    in the Software without restriction, including without limitation the rights
    to use, copy, modify, merge, publish, distribute, sublicense, and/or sell
    copies of the Software, and to permit persons to whom the Software is
    furnished to do so, subject to the following conditions:

    The above copyright notice and this permission notice shall be included in
    all copies or substantial portions of the Software.
--]]

local HTTP = require(script.Parent.Parent.TrelloHttp)

-- TrelloBoard Metatable
local TrelloBoardMeta = {
    __tostring = "TrelloBoard",

    __metatable = "TrelloBoard",

    -- Hopefully this will not throw false positives. Functions that will eventually work with this should be aware.
    __index = function(_, index)
        error("[TrelloBoard]: Attempted to index non-existant property "..tostring(index)..".", 0)
    end,

    -- This can be bypassed using rawset, but at that point it's not on us
    __newindex = function(_, index, _)
        error("[TrelloBoard]: Attempted to set non-existant property "..tostring(index)..".", 0)
    end
}

-- Local function prototype to make a board based on a body dump
local makeBoard

local TrelloBoard = {}

--[[**
    Creates a new board, that is then also created on Trello.

<<<<<<< HEAD
    @param [t:TrelloClient] client The client the board will be assigned to.
=======
>>>>>>> 276ee69f
    @param [t:String] name The Board's name. Must to be a non-empty string with a maximum of 16384 characters.
    @param [t:Boolean] public Whether the board is public or not. If this field is not provided, the board will be private.
    @param [t:TrelloClient] client The client the board will be assigned to.

    @returns [t:TrelloBoard] A new TrelloBoard that was freshly created.
**--]]
<<<<<<< HEAD
function TrelloBoard.new(client, name, public)
=======
function TrelloBoard.new(name, public, client)
>>>>>>> 276ee69f
    if not client or getmetatable(client) ~= "TrelloClient" then
        error("[TrelloBoard.new]: Invalid client!", 0)
    elseif not name or name == "" or name:len() > 16384 then
        error("[TrelloBoard.new]: Invalid name! Make sure that the name is a non-empty string with less than 16384 characters.", 0)
    end

    local commitURL = client:MakeURL("/boards", {
        name = name,
        defaultLabels = false,
        defaultLists = false,
        prefs_selfJoin = false,
        prefs_cardCovers = false,
        prefs_permissionLevel = public and "public" or "private"
    })

    local result = HTTP.RequestInsist(commitURL, HTTP.HttpMethod.POST, "{}", true)

    return makeBoard(client, result.Body)
end

--[[**
    Fetches a TrelloBoard from Trello.

<<<<<<< HEAD
    @param [t:TrelloClient] client The client the board will be assigned to.
=======
>>>>>>> 276ee69f
    @param [t:String] name The Board's ID.
    @param [t:TrelloClient] client The client the board will be assigned to.

    @returns [t:Variant<TrelloBoard,nil>] The Trello Board fetched. Returns nil if the board doesn't exist.
**--]]
<<<<<<< HEAD
function TrelloBoard.fromRemote(client, remoteId)
=======
function TrelloBoard.fromRemote(remoteId, client)
>>>>>>> 276ee69f
    if not client or getmetatable(client) ~= "TrelloClient" then
        error("[TrelloBoard.fromRemote]: Invalid client!", 0)
    elseif not remoteId or remoteId == "" then
        error("[TrelloBoard.fromRemote]: Invalid board id!", 0)
    end

    local commitURL = client:MakeURL("/boards/" .. remoteId, {
        customFields = false,
        card_pluginData = false,
        fields = {"name","desc","descData","closed","prefs"},
    })

    local result = HTTP.RequestInsist(commitURL, HTTP.HttpMethod.GET, nil, true)

    return makeBoard(client, result.Body)
end

--[[**
    Fetches all the boards the provided client has edit access to.

    @param [t:TrelloClient] client The client where to fetch the boards from.

    @returns [t:Array<TrelloBoard>] An array containing zero or more trello boards.
**--]]
function TrelloBoard.fetchAllFrom(client)
    if not client or getmetatable(client) ~= "TrelloClient" then
        error("[TrelloBoard.fromRemote]: Invalid client!", 0)
    end

    local commitURL = client:MakeURL("/members/me/boards", {
        filter = "open",
        fields = {"name","desc","descData","closed","prefs"},
        lists = "all",
        memberships = "none",
        organization = false,
        organization_fields = ""
    })

    print(commitURL)

    local result = HTTP.RequestInsist(commitURL, HTTP.HttpMethod.GET, nil, true)
    local body = result.Body
    local boards = {}

    for _, b in pairs(body) do
        table.insert(boards, makeBoard(client, b))
    end

    return boards
end

-- Prototype implementation
makeBoard = function(client, data)
    if not data then
        return nil
    end

    local trelloBoard = {
        RemoteId = data.id,
        Name = data.name,
        Description = data.desc,
        Public = data.prefs.permissionLevel == "public",
        Closed = data.closed,
        _Remote = {
            Name = data.name,
            Description = data.desc,
            Public = data.prefs.permissionLevel == "public",
            Closed = data.closed
        }
    }

    --[[**
        Pushes all metadata changes to Trello. (Doesn't apply to lists, cards, etc.)

        @param [t:Boolean] force Whether to push all changes to the board even though nothing has been changed.

        @returns [t:Void]
    **--]]
    function trelloBoard:Commit(force)
        local count = 0
        local commit = {}

        for i, v in pairs (self._Remote) do
            if v ~= self[i] or force then
                commit[i] = self[i]
                count = count + 1
            end
        end

        if count == 0 then
            warn("[Trello/Board.Commit]: Nothing to change. Skipping")
        end

        local commitURL = client:MakeURL("/boards/"..self.RemoteId, {
            name = commit.Name,
            desc = commit.Description,
            closed = commit.Closed,
            prefs = (commit.Public ~= nil) and {
                permissionLevel = commit.Public and "public" or "private"
            } or nil
        })

        HTTP.RequestInsist(commitURL, HTTP.HttpMethod.PUT, "{}", true)

        for i, v in pairs(commit) do
            self._Remote[i] = v
        end
    end

    --[[**
        Deletes this board from Trello. All garbage collection is up to the developer to perform.

        @returns [t:Void]
    **--]]
    function trelloBoard:Delete()
        local commitURL = client:MakeURL("/boards/" .. self.RemoteId)

        HTTP.RequestInsist(commitURL, HTTP.HttpMethod.DELETE, nil, true)

        trelloBoard = nil
    end

    return setmetatable(trelloBoard, TrelloBoardMeta)
end

return TrelloBoard<|MERGE_RESOLUTION|>--- conflicted
+++ resolved
@@ -45,21 +45,13 @@
 --[[**
     Creates a new board, that is then also created on Trello.
 
-<<<<<<< HEAD
-    @param [t:TrelloClient] client The client the board will be assigned to.
-=======
->>>>>>> 276ee69f
     @param [t:String] name The Board's name. Must to be a non-empty string with a maximum of 16384 characters.
     @param [t:Boolean] public Whether the board is public or not. If this field is not provided, the board will be private.
     @param [t:TrelloClient] client The client the board will be assigned to.
 
     @returns [t:TrelloBoard] A new TrelloBoard that was freshly created.
 **--]]
-<<<<<<< HEAD
-function TrelloBoard.new(client, name, public)
-=======
 function TrelloBoard.new(name, public, client)
->>>>>>> 276ee69f
     if not client or getmetatable(client) ~= "TrelloClient" then
         error("[TrelloBoard.new]: Invalid client!", 0)
     elseif not name or name == "" or name:len() > 16384 then
@@ -83,20 +75,12 @@
 --[[**
     Fetches a TrelloBoard from Trello.
 
-<<<<<<< HEAD
-    @param [t:TrelloClient] client The client the board will be assigned to.
-=======
->>>>>>> 276ee69f
     @param [t:String] name The Board's ID.
     @param [t:TrelloClient] client The client the board will be assigned to.
 
     @returns [t:Variant<TrelloBoard,nil>] The Trello Board fetched. Returns nil if the board doesn't exist.
 **--]]
-<<<<<<< HEAD
-function TrelloBoard.fromRemote(client, remoteId)
-=======
 function TrelloBoard.fromRemote(remoteId, client)
->>>>>>> 276ee69f
     if not client or getmetatable(client) ~= "TrelloClient" then
         error("[TrelloBoard.fromRemote]: Invalid client!", 0)
     elseif not remoteId or remoteId == "" then
